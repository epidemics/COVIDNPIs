#!/usr/bin/env python3

import click
import logging
from pathlib import Path

import yaml

import epimodel

from epimodel import Level, RegionDataset, read_csv_smart, utils
from epimodel.exports.epidemics_org import process_export, upload_export
from epimodel.gleam import Batch, batch

from shutil import copyfile

log = logging.getLogger("do")


# Global arguments


@click.group()
@click.option("-d", "--debug", is_flag=True, help="Enable debugging logs.")
@click.option(
    "-C",
    "--config",
    type=click.Path(exists=True),
    default="config.yaml",
    envvar="EPI_CONFIG",
    help="Path to config file (default config.yaml; alternatively set EPI_CONFIG "
    "environment variable).",
)
@click.pass_context
def cli(ctx, debug, config):
    """
    Epimodel pipeline runner.

    See https://github.com/epidemics/epimodel for more details.

    1. Update Johns Hopkins data:
<<<<<<< HEAD

    ./do update-johns-hopkins (not needed if you got fresh data from the repo)

    2. Generate batch file from estimates and basic Gleam XML definition.

=======
    
    ./do update-johns-hopkins (not needed if you got fresh data from the repo)

    2. Generate batch file from estimates and basic Gleam XML definition.
    
>>>>>>> a5fd6fcc
    ./do generate-gleam-batch -D 2020-04-15 -c JK default.xml
    estimates-2020-04-15.csv

    The batch file now contains all the scenario definitions and initial
    populations. Note the estimate input specification may change.

    3. Export Gleam simulation XML files in Gleamviz (not while gleamviz is
       running!).

    ./do export-gleam-batch out/batch-2020-04-16T03:54:52.910001+00:00.hdf5

    4. Start gleamviz. You should see the new simulations loaded. Run all of
       them and "Retrieve results" (do not export manually). Exit gleamviz.

<<<<<<< HEAD
    5. Import the gleamviz results into a copy of the HDF batch file
       (Gleamviz must be stopped before that).
       After this succeeds, you may delete the simulations from gleamviz.

    ./do import-gleam-batch out/batch-2020-04-16T03:54:52.910001+00:00.hdf5
    will output to  out/batch-2020-04-16T03:54:52.910001+00:00.hdf5

    6. Generate web export (additional data are fetched from config.yml)

    ./do web-export out/batch-2020-04-16T03:54:52.910001+00:00-out.hdf5
=======
    5. Import the gleamviz results into the HDF batch file (Gleamviz must be
       stopped before that). After this succeeds, you may delete the
       simulations from gleamviz.

    ./do import-gleam-batch out/batch-2020-04-16T03:54:52.910001+00:00.hdf5

    6. Generate web export (additional data are fetched from config.yml)

    ./do web-export out/batch-2020-04-16T03:54:52.910001+00:00.hdf5
>>>>>>> a5fd6fcc
    data/sources/estimates-JK-2020-04-15.csv

    7. Export the generated folder to web! Optionally, set a channel for
       testing first.

    ./do web-upload out/export-2020-04-03T02:03:28.991629+00:00 -c ttest28

    Workflow macros:

    1. Update Johns Hopkins and Foretold data, generate batch file from
       estimates and basic Gleam XML definition and export Gleam simulation
       XML files to Gleamviz (not while gleamviz is running!):
<<<<<<< HEAD

=======
   
>>>>>>> a5fd6fcc
    ./do workflow-prepare-gleam -D 2020-04-15 -c JK default.xml
    estimates-2020-04-15.csv

    2. Start gleamviz. You should see the new simulations loaded. Run all of
       them and "Retrieve results" (do not export manually). Exit gleamviz.

    3. Import the gleamviz results into the HDF batch file, generate web
       export and export the generated folder to web (Gleamviz must be stopped
       before that.) After this succeeds, you may delete the simulations from
       gleamviz.
<<<<<<< HEAD

=======
    
>>>>>>> a5fd6fcc
    ./do workflow-gleam-to-web -C ttest28
    out/batch-2020-04-16T03:54:52.910001+00:00.hdf5
    data/sources/estimates-JK-2020-04-15.csv
    """
    ctx.ensure_object(dict)
    ctx.obj["DEBUG"] = debug

    logging.basicConfig(level=logging.DEBUG if debug else logging.INFO)

    with open(config, "rt") as f:
        ctx.obj["CONFIG"] = yaml.safe_load(f)

    data_dir = Path(ctx.obj["CONFIG"]["data_dir"])
    ctx.obj["RDS"] = RegionDataset.load(
        data_dir / "regions.csv", data_dir / "regions-gleam.csv"
    )
    epimodel.algorithms.estimate_missing_populations(ctx.obj["RDS"])


# Actions


@cli.command()
@click.pass_context
def update_johns_hopkins(ctx):
    """
    Fetch data from Johns Hopkins CSSE.

    Data stored in the directory specified by 'data_dir' in config.yml.
    """
    log.info("Downloading and parsing CSSE ...")
    csse = epimodel.imports.import_johns_hopkins(ctx.obj["RDS"])
    dest = Path(ctx.obj["CONFIG"]["data_dir"]) / "johns-hopkins.csv"
    csse.to_csv(dest)
    log.info(
        f"Saved CSSE to {dest}, last day is {csse.index.get_level_values(1).max()}"
    )


@cli.command()
@click.pass_context
def update_foretold(ctx):
    """
    Fetch data from Foretold.

    Data stored in the directory specified by 'data_dir' in config.yml.
    Channel specified by 'foretold_channel' in config.yml.
    """
    if ctx.obj["CONFIG"]["foretold_channel"] == "SECRET":
        log.warning(
            "`foretold_channel` in the config file is not set to non-default value."
        )
    else:
        log.info("Downloading and parsing foretold")
        foretold = epimodel.imports.import_foretold(
            ctx.obj["RDS"], ctx.obj["CONFIG"]["foretold_channel"]
        )
        dest = Path(ctx.obj["CONFIG"]["data_dir"]) / "foretold.csv"
        foretold.to_csv(dest, float_format="%.7g")
        log.info(f"Saved Foretold to {dest}")


@cli.command()
@click.argument("batch_file", type=click.Path(exists=True))
@click.option("-M", "--allow-missing", is_flag=True, help="Skip missing sim results.")
@click.option(
    "--overwrite",
    is_flag=True,
    help="Overwrite existing `new_fraction` imported table.",
)
@click.pass_context
def import_gleam_batch(ctx, batch_file, allow_missing, overwrite):
    """
    Load batch results from GLEAM.

    Simulation directory specified by 'gleamviz_sims_dir' in config.yml.

    BATCH_FILE: The batch-*.hdf5 file with batch spec to be updated.
    """
<<<<<<< HEAD

    out_file_name = get_batch_out_default_path(ctx, batch_file)
    copyfile(batch_file, out_file_name)

    b = Batch.open(out_file_name)
=======
    b = Batch.open(batch_file)
>>>>>>> a5fd6fcc
    d = ctx.obj["RDS"].data
    regions = set(
        d.loc[
            ((d.Level == Level.country) | (d.Level == Level.continent))
            & (d.GleamID != "")
        ].Region.values
    )
    # Add all configured regions
    for rc in ctx.obj["CONFIG"]["export_regions"]:
        r = ctx.obj["RDS"][rc]
        if r.GleamID != "":
            regions.add(r)

<<<<<<< HEAD
    log.info(f"Importing results for {len(regions)} from GLEAM into {out_file_name} ...")
=======
    log.info(f"Importing results for {len(regions)} from GLEAM into {batch_file} ...")
>>>>>>> a5fd6fcc
    b.import_results_from_gleam(
        Path(ctx.obj["CONFIG"]["gleamviz_sims_dir"]).expanduser(),
        regions,
        resample=ctx.obj["CONFIG"]["gleam_resample"],
        allow_unfinished=allow_missing,
        overwrite=overwrite,
        info_level=logging.INFO,
    )


@cli.command()
@click.argument("base_def", type=click.Path(exists=True))
@click.argument("country_estimates", type=click.Path(exists=True))
@click.option(
    "-t", "--top", default=2000, type=int, help="Upper limit for seed compartments."
)
@click.option("-c", "--comment", type=str, help="A short comment (to be part of path).")
@click.option(
    "-D",
    "--start-date",
    type=click.DateTime(),
    help="Set a sim start date (default: from the simulation def).",
)
@click.pass_context
def generate_gleam_batch(ctx, base_def, country_estimates, top, comment, start_date):
    """
    Create batch of definitions for GLEAM.

    Saved in the directory specified by 'output_dir' in config.yml.
<<<<<<< HEAD

=======
    
>>>>>>> a5fd6fcc
    BASE_DEF: Basic definition file to use.

    COUNTRY_ESTIMATES: The country-level estimate source CSV file.
    """
    b = Batch.new(dir=ctx.obj["CONFIG"]["output_dir"], comment=comment)
    log.info(f"New batch file {b.path}")
    log.info(f"Reading base GLEAM definition {base_def} ...")
    d = epimodel.gleam.GleamDefinition(base_def)
    # TODO: This should be somewhat more versatile
    log.info(f"Reading estimates from CSV {country_estimates} ...")
    est = read_csv_smart(country_estimates, ctx.obj["RDS"], levels=Level.country)
    start_date = utils.utc_date(start_date) if start_date else d.get_start_date()
    log.info(f"Generating scenarios with start_date {start_date.ctime()} ...")
    batch.generate_simulations(
        b,
        d,
        est,
        rds=ctx.obj["RDS"],
        config=ctx.obj["CONFIG"],
        start_date=start_date,
        top=top,
    )
    log.info(f"Generated batch {b.path!r}:\n  {b.stats()}")
    b.close()
    if "invoked_by_subcommand" in ctx.parent.__dict__:
        ctx.parent.batch_file = b.path


@cli.command()
@click.argument("batch_file", type=click.Path(exists=True))
@click.option(
    "-o",
    "--out_dir",
    type=click.Path(exists=True),
    help="Override output directory (must exist).",
)
@click.option("-f", "--overwrite", is_flag=True, help="Overwrite existing files.")
@click.pass_context
def export_gleam_batch(ctx, batch_file, out_dir, overwrite):
    """
    Export batch of definitions for GLEAM.

    By default exports to 'gleamviz_sims_dir' as specified in config.yml.

    BATCH_FILE: The batch-*.hdf5 file with batch spec to be updated.
    """
    batch = Batch.open(batch_file)
    gdir = ctx.obj["CONFIG"]["gleamviz_sims_dir"]
    if out_dir is not None:
        gdir = out_dir
    log.info(f"Creating GLEAM XML definitions for batch {batch_file} in dir {gdir} ...")
    batch.export_definitions_to_gleam(
        Path(gdir).expanduser(), overwrite=overwrite, info_level=logging.INFO
<<<<<<< HEAD
    )


@cli.command()
@click.option(
    "-b",
    "--batch_file",
    "batch_file_",
    type=click.Path(exists=True),
    help="The generated export directory to upload from.",
)
@click.argument("estimates", type=click.Path(exists=True))
@click.option("-c", "--comment", type=str, help="A short comment (to be part of path).")
@click.option(
    "-p", "--pretty-print", is_flag=True, help="Pretty-print exported JSON files."
)
@click.option(
    "-u",
    "--upload",
    type=str,
    help="If this option is set, uploads GLEAM results to the specified channel (main, staging, testing or custom channels).",
)
@click.pass_context
def web_export(ctx, batch_file_, estimates, comment, pretty_print, upload):
    """
    Create data export for web.

    Saved in the directory specified by 'output_dir' in config.yml.

    BATCH_FILE: A result HDF file of import-gleam-batch step

    ESTIMATES: CSV file containing the current estimates
    """

    #TODO this exists in two places at once, abstract it
    if batch_file_ == None:
        batch_file_ = get_batch_out_default_path(ctx)

    process_export(
        ctx.obj["CONFIG"],
        ctx.obj["RDS"],
        ctx.obj["DEBUG"],
        comment,
        batch_file_,
        estimates,
        pretty_print,
    )
    if upload is not None:
        ctx.invoke(web_upload, channel=upload)


@cli.command()
@click.argument("channel", type=str)
@click.option(
    "-d",
    "--dir",
    "dir_",
    type=click.Path(exists=True),
    help="The generated export directory to upload from.",
)
@click.pass_context
def web_upload(ctx, dir_, channel):
    """
    Upload data to the configured GCS bucket.

    By default, uploads from the output_latest directory specified in
    config.yaml (out/latest).

    CHANNEL: Channel to upload to (main, staging, testing or custom channels).
    """
    c = ctx.obj["CONFIG"]

    if dir_ == None:
        dir_ = Path(c["output_dir"]) / c["output_latest"]

    upload_export(dir_, c, channel=channel)


@cli.command()
@click.argument("SRC", type=click.Path(exists=True))
@click.argument("DEST", type=click.Path())
@click.pass_context
def import_countermeasures(ctx, src, dest):
    """
    Import one CSV file from countermeasures DB.

    SRC: Input CSV.

    DEST: Output CSV.
    """
    log.info(f"Importing countermeasures from {src} into {dest} ...")
    cms = epimodel.imports.import_countermeasures_csv(ctx.obj["RDS"], src)
    cms.to_csv(dest)
    log.info(
        f"Saved countermeasures to {dest}, {len(cms.columns)} features, "
        f"last day is {cms.index.get_level_values(1).max()}"
    )


# Workflows


@cli.command()
# update-johns-hopkins
# generate-gleam-batch
@click.argument("base_def", type=click.Path(exists=True))
@click.argument("country_estimates", type=click.Path(exists=True))
@click.option(
    "-t", "--top", default=2000, type=int, help="Upper limit for seed compartments."
)
@click.option("-c", "--comment", type=str, help="A short comment (to be part of path).")
@click.option(
    "-D",
    "--start-date",
    type=click.DateTime(),
    help="Set a sim start date (default: from the simulation def).",
)
# export-gleam-batch
@click.option(
    "-o",
    "--out_dir",
    type=click.Path(exists=True),
    help="Override output directory (must exist).",
)
@click.option("-f", "--overwrite", is_flag=True, help="Overwrite existing files.")
@click.pass_context
def workflow_prepare_gleam(
    ctx, base_def, country_estimates, top, comment, start_date, out_dir, overwrite
):
    """
    Creates and exports a batch of definitions for GLEAM.

    Runs update-johns-hopkins, generate-gleam-batch and
    export-gleam-batch.

    By default exports to 'gleamviz_sims_dir' as specified in config.yml.

    BASE_DEF: Basic definition file to use.

    COUNTRY_ESTIMATES: The country-level estimate source CSV file.
    """
    ctx.invoked_by_subcommand = True
    ctx.invoke(update_johns_hopkins)
    ctx.invoke(
        generate_gleam_batch,
        base_def=base_def,
        country_estimates=country_estimates,
        top=top,
        comment=comment,
        start_date=start_date,
    )
    ctx.invoke(
        export_gleam_batch,
        batch_file=ctx.batch_file,
        out_dir=out_dir,
        overwrite=overwrite,
    )


@cli.command()
# import-gleam-batch
@click.argument("batch_file", type=click.Path(exists=True))
@click.option("-M", "--allow-missing", is_flag=True, help="Skip missing sim results.")
@click.option(
    "--overwrite",
    is_flag=True,
    help="Overwrite existing `new_fraction` imported table.",
)
# web-export
@click.argument("estimates", type=click.Path(exists=True))
@click.option("-c", "--comment", type=str, help="A short comment (to be part of path).")
@click.option(
    "-p", "--pretty-print", is_flag=True, help="Pretty-print exported JSON files."
)
# web-upload
@click.argument("channel", type=str)
@click.pass_context
def workflow_gleam_to_web(
    ctx, batch_file, allow_missing, overwrite, estimates, comment, pretty_print, channel
):
    """
    Imports GLEAM sim results and uploads them to the web.

    Runs import-gleam-batch, web-export and web-upload.

    BATCH_FILE: The batch-*.hdf5 file with batch spec to be updated.

    ESTIMATES: CSV file containing the current estimates

    CHANNEL: Channel to upload to (main, staging, testing or custom channels).
    """
    ctx.invoke(
        import_gleam_batch,
        batch_file=batch_file,
        allow_missing=allow_missing,
        overwrite=overwrite,
    )
    ctx.invoke(
        web_export,
        batch_file_=get_batch_out_default_path(ctx, batch_file),
        estimates=estimates,
        comment=comment,
        pretty_print=pretty_print,
        upload=channel,
    )

def get_batch_out_default_path(ctx, batch_file_in=None):
    """ 
    Returns the default name for an outputted batch file, 
    given the input file's name (currently ignores the name, 
    and always returns [out_dir]/[batch-out.hdf5],
    but input-based naming could be added back in later).
    """

    # Code for naming out file based on in file
    # [name, ext] = batch_file_in.split('.')
    # assert(ext == 'hdf5')
    # out_file_name = name + '-out.' + ext
    # out_file_name = Path(config["output_dir"], )
=======
    )


@cli.command()
@click.argument("batch_file", type=click.Path(exists=True))
@click.argument("estimates", type=click.Path(exists=True))
@click.option("-c", "--comment", type=str, help="A short comment (to be part of path).")
@click.option(
    "-p", "--pretty-print", is_flag=True, help="Pretty-print exported JSON files."
)
@click.option(
    "-u",
    "--upload",
    type=str,
    help="If this option is set, uploads GLEAM results to the specified channel (main, staging, testing or custom channels).",
)
@click.pass_context
def web_export(ctx, batch_file, estimates, comment, pretty_print, upload):
    """
    Create data export for web.

    Saved in the directory specified by 'output_dir' in config.yml.

    BATCH_FILE: A result HDF file of import-gleam-batch step

    ESTIMATES: CSV file containing the current estimates
    """
    process_export(
        ctx.obj["CONFIG"],
        ctx.obj["RDS"],
        ctx.obj["DEBUG"],
        comment,
        batch_file,
        estimates,
        pretty_print,
    )
    if upload is not None:
        ctx.invoke(web_upload, channel=upload)


@cli.command()
@click.argument("channel", type=str)
@click.option(
    "-d",
    "--dir",
    "dir_",
    type=click.Path(exists=True),
    help="The generated export directory to upload from.",
)
@click.pass_context
def web_upload(ctx, dir_, channel):
    """
    Upload data to the configured GCS bucket.

    By default, uploads from the output_latest directory specified in
    config.yaml (out/latest).
    
    CHANNEL: Channel to upload to (main, staging, testing or custom channels).
    """
    c = ctx.obj["CONFIG"]

    if dir_ == None:
        dir_ = Path(c["output_dir"]) / c["output_latest"]

    upload_export(dir_, c, channel=channel)


@cli.command()
@click.argument("SRC", type=click.Path(exists=True))
@click.argument("DEST", type=click.Path())
@click.pass_context
def import_countermeasures(ctx, src, dest):
    """
    Import one CSV file from countermeasures DB.

    SRC: Input CSV.

    DEST: Output CSV.
    """
    log.info(f"Importing countermeasures from {src} into {dest} ...")
    cms = epimodel.imports.import_countermeasures_csv(ctx.obj["RDS"], src)
    cms.to_csv(dest)
    log.info(
        f"Saved countermeasures to {dest}, {len(cms.columns)} features, "
        f"last day is {cms.index.get_level_values(1).max()}"
    )


# Workflows


@cli.command()
# update-johns-hopkins
# generate-gleam-batch
@click.argument("base_def", type=click.Path(exists=True))
@click.argument("country_estimates", type=click.Path(exists=True))
@click.option(
    "-t", "--top", default=2000, type=int, help="Upper limit for seed compartments."
)
@click.option("-c", "--comment", type=str, help="A short comment (to be part of path).")
@click.option(
    "-D",
    "--start-date",
    type=click.DateTime(),
    help="Set a sim start date (default: from the simulation def).",
)
# export-gleam-batch
@click.option(
    "-o",
    "--out_dir",
    type=click.Path(exists=True),
    help="Override output directory (must exist).",
)
@click.option("-f", "--overwrite", is_flag=True, help="Overwrite existing files.")
@click.pass_context
def workflow_prepare_gleam(
    ctx, base_def, country_estimates, top, comment, start_date, out_dir, overwrite
):
    """
    Creates and exports a batch of definitions for GLEAM. 

    Runs update-johns-hopkins, generate-gleam-batch and
    export-gleam-batch.

    By default exports to 'gleamviz_sims_dir' as specified in config.yml.

    BASE_DEF: Basic definition file to use.
    
    COUNTRY_ESTIMATES: The country-level estimate source CSV file.
    """
    ctx.invoked_by_subcommand = True
    ctx.invoke(update_johns_hopkins)
    ctx.invoke(
        generate_gleam_batch,
        base_def=base_def,
        country_estimates=country_estimates,
        top=top,
        comment=comment,
        start_date=start_date,
    )
    ctx.invoke(
        export_gleam_batch,
        batch_file=ctx.batch_file,
        out_dir=out_dir,
        overwrite=overwrite,
    )


@cli.command()
# import-gleam-batch
@click.argument("batch_file", type=click.Path(exists=True))
@click.option("-M", "--allow-missing", is_flag=True, help="Skip missing sim results.")
@click.option(
    "--overwrite",
    is_flag=True,
    help="Overwrite existing `new_fraction` imported table.",
)
# web-export
@click.argument("estimates", type=click.Path(exists=True))
@click.option("-c", "--comment", type=str, help="A short comment (to be part of path).")
@click.option(
    "-p", "--pretty-print", is_flag=True, help="Pretty-print exported JSON files."
)
# web-upload
@click.argument("channel", type=str)
@click.pass_context
def workflow_gleam_to_web(
    ctx, batch_file, allow_missing, overwrite, estimates, comment, pretty_print, channel
):
    """
    Imports GLEAM sim results and uploads them to the web.

    Runs import-gleam-batch, web-export and web-upload.

    BATCH_FILE: The batch-*.hdf5 file with batch spec to be updated.

    ESTIMATES: CSV file containing the current estimates

    CHANNEL: Channel to upload to (main, staging, testing or custom channels).
    """
    ctx.invoke(
        import_gleam_batch,
        batch_file=batch_file,
        allow_missing=allow_missing,
        overwrite=overwrite,
    )
    ctx.invoke(
        web_export,
        batch_file=batch_file,
        estimates=estimates,
        comment=comment,
        pretty_print=pretty_print,
        upload=channel,
    )
>>>>>>> a5fd6fcc

    c = ctx.obj["CONFIG"]
    out_file_name = Path(c["output_dir"]) / c["output_batch"]
    return out_file_name

if __name__ == "__main__":
    cli(obj={})<|MERGE_RESOLUTION|>--- conflicted
+++ resolved
@@ -39,19 +39,11 @@
     See https://github.com/epidemics/epimodel for more details.
 
     1. Update Johns Hopkins data:
-<<<<<<< HEAD
 
     ./do update-johns-hopkins (not needed if you got fresh data from the repo)
 
     2. Generate batch file from estimates and basic Gleam XML definition.
 
-=======
-    
-    ./do update-johns-hopkins (not needed if you got fresh data from the repo)
-
-    2. Generate batch file from estimates and basic Gleam XML definition.
-    
->>>>>>> a5fd6fcc
     ./do generate-gleam-batch -D 2020-04-15 -c JK default.xml
     estimates-2020-04-15.csv
 
@@ -66,28 +58,16 @@
     4. Start gleamviz. You should see the new simulations loaded. Run all of
        them and "Retrieve results" (do not export manually). Exit gleamviz.
 
-<<<<<<< HEAD
     5. Import the gleamviz results into a copy of the HDF batch file
        (Gleamviz must be stopped before that).
        After this succeeds, you may delete the simulations from gleamviz.
 
     ./do import-gleam-batch out/batch-2020-04-16T03:54:52.910001+00:00.hdf5
-    will output to  out/batch-2020-04-16T03:54:52.910001+00:00.hdf5
+    will output to  out/batch-out.hdf5
 
     6. Generate web export (additional data are fetched from config.yml)
 
-    ./do web-export out/batch-2020-04-16T03:54:52.910001+00:00-out.hdf5
-=======
-    5. Import the gleamviz results into the HDF batch file (Gleamviz must be
-       stopped before that). After this succeeds, you may delete the
-       simulations from gleamviz.
-
-    ./do import-gleam-batch out/batch-2020-04-16T03:54:52.910001+00:00.hdf5
-
-    6. Generate web export (additional data are fetched from config.yml)
-
-    ./do web-export out/batch-2020-04-16T03:54:52.910001+00:00.hdf5
->>>>>>> a5fd6fcc
+    ./do web-export out/batch-out.hdf5
     data/sources/estimates-JK-2020-04-15.csv
 
     7. Export the generated folder to web! Optionally, set a channel for
@@ -100,11 +80,7 @@
     1. Update Johns Hopkins and Foretold data, generate batch file from
        estimates and basic Gleam XML definition and export Gleam simulation
        XML files to Gleamviz (not while gleamviz is running!):
-<<<<<<< HEAD
-
-=======
-   
->>>>>>> a5fd6fcc
+
     ./do workflow-prepare-gleam -D 2020-04-15 -c JK default.xml
     estimates-2020-04-15.csv
 
@@ -115,11 +91,7 @@
        export and export the generated folder to web (Gleamviz must be stopped
        before that.) After this succeeds, you may delete the simulations from
        gleamviz.
-<<<<<<< HEAD
-
-=======
-    
->>>>>>> a5fd6fcc
+
     ./do workflow-gleam-to-web -C ttest28
     out/batch-2020-04-16T03:54:52.910001+00:00.hdf5
     data/sources/estimates-JK-2020-04-15.csv
@@ -199,15 +171,12 @@
 
     BATCH_FILE: The batch-*.hdf5 file with batch spec to be updated.
     """
-<<<<<<< HEAD
 
     out_file_name = get_batch_out_default_path(ctx, batch_file)
     copyfile(batch_file, out_file_name)
 
     b = Batch.open(out_file_name)
-=======
-    b = Batch.open(batch_file)
->>>>>>> a5fd6fcc
+
     d = ctx.obj["RDS"].data
     regions = set(
         d.loc[
@@ -221,11 +190,7 @@
         if r.GleamID != "":
             regions.add(r)
 
-<<<<<<< HEAD
     log.info(f"Importing results for {len(regions)} from GLEAM into {out_file_name} ...")
-=======
-    log.info(f"Importing results for {len(regions)} from GLEAM into {batch_file} ...")
->>>>>>> a5fd6fcc
     b.import_results_from_gleam(
         Path(ctx.obj["CONFIG"]["gleamviz_sims_dir"]).expanduser(),
         regions,
@@ -255,11 +220,7 @@
     Create batch of definitions for GLEAM.
 
     Saved in the directory specified by 'output_dir' in config.yml.
-<<<<<<< HEAD
-
-=======
-    
->>>>>>> a5fd6fcc
+
     BASE_DEF: Basic definition file to use.
 
     COUNTRY_ESTIMATES: The country-level estimate source CSV file.
@@ -313,7 +274,6 @@
     log.info(f"Creating GLEAM XML definitions for batch {batch_file} in dir {gdir} ...")
     batch.export_definitions_to_gleam(
         Path(gdir).expanduser(), overwrite=overwrite, info_level=logging.INFO
-<<<<<<< HEAD
     )
 
 
@@ -533,202 +493,6 @@
     # assert(ext == 'hdf5')
     # out_file_name = name + '-out.' + ext
     # out_file_name = Path(config["output_dir"], )
-=======
-    )
-
-
-@cli.command()
-@click.argument("batch_file", type=click.Path(exists=True))
-@click.argument("estimates", type=click.Path(exists=True))
-@click.option("-c", "--comment", type=str, help="A short comment (to be part of path).")
-@click.option(
-    "-p", "--pretty-print", is_flag=True, help="Pretty-print exported JSON files."
-)
-@click.option(
-    "-u",
-    "--upload",
-    type=str,
-    help="If this option is set, uploads GLEAM results to the specified channel (main, staging, testing or custom channels).",
-)
-@click.pass_context
-def web_export(ctx, batch_file, estimates, comment, pretty_print, upload):
-    """
-    Create data export for web.
-
-    Saved in the directory specified by 'output_dir' in config.yml.
-
-    BATCH_FILE: A result HDF file of import-gleam-batch step
-
-    ESTIMATES: CSV file containing the current estimates
-    """
-    process_export(
-        ctx.obj["CONFIG"],
-        ctx.obj["RDS"],
-        ctx.obj["DEBUG"],
-        comment,
-        batch_file,
-        estimates,
-        pretty_print,
-    )
-    if upload is not None:
-        ctx.invoke(web_upload, channel=upload)
-
-
-@cli.command()
-@click.argument("channel", type=str)
-@click.option(
-    "-d",
-    "--dir",
-    "dir_",
-    type=click.Path(exists=True),
-    help="The generated export directory to upload from.",
-)
-@click.pass_context
-def web_upload(ctx, dir_, channel):
-    """
-    Upload data to the configured GCS bucket.
-
-    By default, uploads from the output_latest directory specified in
-    config.yaml (out/latest).
-    
-    CHANNEL: Channel to upload to (main, staging, testing or custom channels).
-    """
-    c = ctx.obj["CONFIG"]
-
-    if dir_ == None:
-        dir_ = Path(c["output_dir"]) / c["output_latest"]
-
-    upload_export(dir_, c, channel=channel)
-
-
-@cli.command()
-@click.argument("SRC", type=click.Path(exists=True))
-@click.argument("DEST", type=click.Path())
-@click.pass_context
-def import_countermeasures(ctx, src, dest):
-    """
-    Import one CSV file from countermeasures DB.
-
-    SRC: Input CSV.
-
-    DEST: Output CSV.
-    """
-    log.info(f"Importing countermeasures from {src} into {dest} ...")
-    cms = epimodel.imports.import_countermeasures_csv(ctx.obj["RDS"], src)
-    cms.to_csv(dest)
-    log.info(
-        f"Saved countermeasures to {dest}, {len(cms.columns)} features, "
-        f"last day is {cms.index.get_level_values(1).max()}"
-    )
-
-
-# Workflows
-
-
-@cli.command()
-# update-johns-hopkins
-# generate-gleam-batch
-@click.argument("base_def", type=click.Path(exists=True))
-@click.argument("country_estimates", type=click.Path(exists=True))
-@click.option(
-    "-t", "--top", default=2000, type=int, help="Upper limit for seed compartments."
-)
-@click.option("-c", "--comment", type=str, help="A short comment (to be part of path).")
-@click.option(
-    "-D",
-    "--start-date",
-    type=click.DateTime(),
-    help="Set a sim start date (default: from the simulation def).",
-)
-# export-gleam-batch
-@click.option(
-    "-o",
-    "--out_dir",
-    type=click.Path(exists=True),
-    help="Override output directory (must exist).",
-)
-@click.option("-f", "--overwrite", is_flag=True, help="Overwrite existing files.")
-@click.pass_context
-def workflow_prepare_gleam(
-    ctx, base_def, country_estimates, top, comment, start_date, out_dir, overwrite
-):
-    """
-    Creates and exports a batch of definitions for GLEAM. 
-
-    Runs update-johns-hopkins, generate-gleam-batch and
-    export-gleam-batch.
-
-    By default exports to 'gleamviz_sims_dir' as specified in config.yml.
-
-    BASE_DEF: Basic definition file to use.
-    
-    COUNTRY_ESTIMATES: The country-level estimate source CSV file.
-    """
-    ctx.invoked_by_subcommand = True
-    ctx.invoke(update_johns_hopkins)
-    ctx.invoke(
-        generate_gleam_batch,
-        base_def=base_def,
-        country_estimates=country_estimates,
-        top=top,
-        comment=comment,
-        start_date=start_date,
-    )
-    ctx.invoke(
-        export_gleam_batch,
-        batch_file=ctx.batch_file,
-        out_dir=out_dir,
-        overwrite=overwrite,
-    )
-
-
-@cli.command()
-# import-gleam-batch
-@click.argument("batch_file", type=click.Path(exists=True))
-@click.option("-M", "--allow-missing", is_flag=True, help="Skip missing sim results.")
-@click.option(
-    "--overwrite",
-    is_flag=True,
-    help="Overwrite existing `new_fraction` imported table.",
-)
-# web-export
-@click.argument("estimates", type=click.Path(exists=True))
-@click.option("-c", "--comment", type=str, help="A short comment (to be part of path).")
-@click.option(
-    "-p", "--pretty-print", is_flag=True, help="Pretty-print exported JSON files."
-)
-# web-upload
-@click.argument("channel", type=str)
-@click.pass_context
-def workflow_gleam_to_web(
-    ctx, batch_file, allow_missing, overwrite, estimates, comment, pretty_print, channel
-):
-    """
-    Imports GLEAM sim results and uploads them to the web.
-
-    Runs import-gleam-batch, web-export and web-upload.
-
-    BATCH_FILE: The batch-*.hdf5 file with batch spec to be updated.
-
-    ESTIMATES: CSV file containing the current estimates
-
-    CHANNEL: Channel to upload to (main, staging, testing or custom channels).
-    """
-    ctx.invoke(
-        import_gleam_batch,
-        batch_file=batch_file,
-        allow_missing=allow_missing,
-        overwrite=overwrite,
-    )
-    ctx.invoke(
-        web_export,
-        batch_file=batch_file,
-        estimates=estimates,
-        comment=comment,
-        pretty_print=pretty_print,
-        upload=channel,
-    )
->>>>>>> a5fd6fcc
 
     c = ctx.obj["CONFIG"]
     out_file_name = Path(c["output_dir"]) / c["output_batch"]
