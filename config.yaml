--- conflicted
+++ resolved
@@ -102,12 +102,10 @@
 ### Name of directory within output_dir to store uploaded exports
 output_uploads: uploads
 
-<<<<<<< HEAD
+
 ### Name of batch file to output to
 output_batch: batch-out.hdf5
 
-=======
->>>>>>> a5fd6fcc
 ### List of exported regions code
 # We also ensure all of these are imported to the batch file from GLEAM
 # (in addition to all countries and continents)
