--- conflicted
+++ resolved
@@ -72,11 +72,7 @@
 1. Clone data repo or update it.
    `git clone https://github.com/epidemics/epimodel-covid-data data`
 
-<<<<<<< HEAD
-2. Optional: Update Johns Hopkins data `./do action update_john_hopkins` (not needed if you got fresh data from the repo above).
-=======
-2. Optional: Update Johns Hopkins data `./do -C config-local.yaml update_johns_hopkins` (not needed if you got fresh data from the repo above).
->>>>>>> 80135384
+2. Optional: Update Johns Hopkins data `./do update-johns-hopkins` (not needed if you got fresh data from the repo above).
 
 3. Generate batch file from estimates and basic Gleam XML definition.
    `./do generate-gleam-batch -D 2020-04-15 -c JK default.xml estimates-2020-04-15.csv`
