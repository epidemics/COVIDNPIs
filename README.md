--- conflicted
+++ resolved
@@ -90,23 +90,14 @@
 
 5. Start gleamviz. You should see the new simulations loaded. Run all of them and "Retrieve results" (do not export manually). Exit gleamviz.
 
-<<<<<<< HEAD
 6. ./do import-gleam-batch out/batch-2020-04-16T03:54:52.910001+00:00.hdf5
     will output to  out/batch-out.hdf5
-=======
-6. Import the gleamviz results into the HDF batch file.
-   `./do import-gleam-batch out/batch-2020-04-16T03:54:52.910001+00:00.hdf5`
->>>>>>> a5fd6fcc
    (Gleamviz must be stopped before that.) After this succeeds, you may delete the simulations from gleamviz.
-
 
 7. Generate web export (additional data are fetched from [config.yml](https://github.com/epidemics/epimodel/blob/master/config.yaml#L16))
 
-<<<<<<< HEAD
    `./do web-export out/batch-out.hdf5 data/sources/estimates-JK-2020-04-15.csv`
-=======
-   `./do web-export out/batch-2020-04-16T03:54:52.910001+00:00.hdf5 data/sources/estimates-JK-2020-04-15.csv`
->>>>>>> a5fd6fcc
+
 
 8. Export the generated folder to web! Optionally, set a channel for testing first.
    `./do web-upload -d out/export-2020-04-03T02:03:28.991629+00:00 ttest28`
