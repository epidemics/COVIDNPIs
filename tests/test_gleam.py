<<<<<<< HEAD
import pytest
from . import PandasTestCase
=======
from pathlib import Path
>>>>>>> 39f48450

import numpy as np
import pandas as pd

import xml.etree.ElementTree as ET
import epimodel
from epimodel.utils import utc_date
from epimodel.gleam.definition import GleamDefinition


def test_batch_new_open(tmp_path):
    b = epimodel.gleam.Batch.new(path=Path(tmp_path, "batch.hdf"))
    path = b.path
    b.close()
    b2 = epimodel.gleam.Batch.open(path)
    b2.close()


<<<<<<< HEAD
def test_set_seeds_add_export_sims(regions_gleam, datadir, tmp_path):
    d = GleamDefinition(datadir / "test_definition.xml")
    b = epimodel.gleam.Batch.new(dir=tmp_path)
=======
def test_gleam_def(datadir):
    d = epimodel.gleam.GleamDefinition(datadir / "test_definition.xml")
    assert d.get_id() == "1585188102568.574"
    assert float(d.get_variable("beta")) == pytest.approx(1.01)
    assert d.get_traffic_occupancy() == 20
    assert d.get_start_date().isoformat() == "2020-03-25T00:00:00+00:00"
    assert d.get_seasonality() == pytest.approx(0.85)


def test_add_seeds_add_export_sims(regions_gleam, datadir, tmp_path):
    d = epimodel.gleam.GleamDefinition(datadir / "test_definition.xml")
    b = epimodel.gleam.Batch.new(path=Path(tmp_path, "batch.hdf"))
>>>>>>> 39f48450

    i_df = pd.DataFrame(
        {"Infectious": [1, 2, 3], "Exposed": [4, 5, np.nan]},
        index=["G-MLA", "G-KGL", "G-KME"],
    )
    d.set_seeds(i_df, regions_gleam)

    b.set_simulations([(d, "Name1", "MEDIUM", "WEAK_WEAK")])
    b.set_initial_compartments(i_df)
    path = b.path
    b.close()

    b2 = epimodel.gleam.Batch.open(path)
    assert len(b2.hdf["simulations"]) == 1
    assert len(b2.hdf["initial_compartments"]) == 3
    b2.export_definitions_to_gleam(tmp_path)
    b2.close()


@pytest.mark.usefixtures("ut_datadir", "ut_rds")
class TestGleamDefinition(PandasTestCase):
    def setUp(self):
        self.defn = GleamDefinition(self.datadir / "test_definition.xml")

    def assert_xml_equal(self, node1, node2, path="/"):
        if isinstance(node1, str):
            node1 = ET.fromstring(node1)
        if isinstance(node2, str):
            node2 = ET.fromstring(node2)
        self.defn.etree_assert_equal(node1, node2, path)

    def get_estimates(self):
        return pd.DataFrame(
            {"Infectious": [1, 2, 3], "Exposed": [4, 5, np.nan]},
            index=["G-MLA", "G-KGL", "G-KME"],
        )

    def test_load_definition(self):
        self.assertEqual(self.defn.get_id(), 1585188102568)
        self.assert_approx_equal(self.defn.get_variable("beta"), 1.01)
        self.assertEqual(self.defn.get_traffic_occupancy(), 20)
        self.assertEqual(self.defn.get_start_date(), utc_date("2020-03-25"))
        self.assert_approx_equal(self.defn.get_seasonality(), 0.85)

    def test_set_start_duration(self):
        self.defn.set_start_date("2020-10-11")
        self.defn.set_duration(11)
        self.assertEqual(self.defn.get_start_date(), utc_date("2020-10-11"))
        self.assertEqual(self.defn.get_end_date(), utc_date("2020-10-22"))
        self.assertEqual(self.defn.get_duration(), 11)

    def test_set_start_end(self):
        self.defn.set_start_date("2020-10-11")
        self.defn.set_end_date("2020-10-22")
        self.assertEqual(self.defn.get_start_date(), utc_date("2020-10-11"))
        self.assertEqual(self.defn.get_end_date(), utc_date("2020-10-22"))
        self.assertEqual(self.defn.get_duration(), 11)

    def test_add_exceptions(self):
        self.defn.clear_exceptions()
        self.defn.add_exception([self.rds["CZ"], self.rds["G-AAA"]], {})
        self.defn.add_exception([self.rds["W-EU"]], {"beta": 1e-10})
        self.assert_xml_equal(
            self.defn.exceptions_node,
            """
            <exceptions>
                <exception basins="710" continents="" countries="55" from="2020-03-25" hemispheres="" regions="" till="2021-03-10" />
                <exception basins="" continents="2" countries="" from="2020-03-25" hemispheres="" regions="" till="2021-03-10">
                    <variable name="beta" value="1e-10" />
                </exception>
            </exceptions>
            """,
        )

    def test_add_seed(self):
        self.defn.clear_seeds()
        self.defn.add_seed(self.rds["G-AAA"], {"Infectious": 100, "Recovered": 200})
        self.assert_xml_equal(
            self.defn.seeds_node,
            """
            <seeds>
                <seed city="710" compartment="Infectious" number="100" />
                <seed city="710" compartment="Recovered" number="200" />
            </seeds>
            """,
        )

    def test_set_seeds(self):
        self.defn.set_seeds(self.get_estimates(), self.rds)
        self.assert_xml_equal(
            self.defn.seeds_node,
            """
            <seeds>
                <seed city="1543" compartment="Infectious" number="2" />
                <seed city="1543" compartment="Exposed" number="5" />
                <seed city="1544" compartment="Infectious" number="3" />
                <seed city="655" compartment="Infectious" number="1" />
                <seed city="655" compartment="Exposed" number="4" />
            </seeds>
            """,
        )

    def test_set_initial_compartments(self):
        self.assertRaises(
            AssertionError,
            self.defn.set_initial_compartments,
            {"Exposed": 60, "Infectious": 39},
        )
        self.assertRaises(
            AssertionError,
            self.defn.set_initial_compartments,
            {"Exposed": 60, "Infectious": 41},
        )
        self.defn.set_initial_compartments({"Exposed": 60, "Infectious": 40})
        self.assert_xml_equal(
            self.defn.initial_compartments_node,
            """
            <initialCompartments>
                <initialCompartment compartment="Exposed" fraction="60" />
                <initialCompartment compartment="Infectious" fraction="40" />
            </initialCompartments>
            """,
        )

    def test_set_initial_compartments_from_estimates(self):
        estimates = self.get_estimates()
        # these numbers will round to 99% total, so this test ensures
        # the function handles that possibility
        estimates["Infectious"] = 70
        estimates["Exposed"] = 100
        estimates["Recovered"] = 130
        self.defn.set_initial_compartments_from_estimates(estimates)
        self.assert_xml_equal(
            self.defn.initial_compartments_node,
            """
            <initialCompartments>
                <initialCompartment compartment="Infectious" fraction="23" />
                <initialCompartment compartment="Exposed" fraction="33" />
                <initialCompartment compartment="Recovered" fraction="44" />
            </initialCompartments>
            """,
        )<|MERGE_RESOLUTION|>--- conflicted
+++ resolved
@@ -1,9 +1,5 @@
-<<<<<<< HEAD
 import pytest
 from . import PandasTestCase
-=======
-from pathlib import Path
->>>>>>> 39f48450
 
 import numpy as np
 import pandas as pd
@@ -15,31 +11,16 @@
 
 
 def test_batch_new_open(tmp_path):
-    b = epimodel.gleam.Batch.new(path=Path(tmp_path, "batch.hdf"))
+    b = epimodel.gleam.Batch.new(path=tmp_path / "batch.hdf")
     path = b.path
     b.close()
     b2 = epimodel.gleam.Batch.open(path)
     b2.close()
 
 
-<<<<<<< HEAD
 def test_set_seeds_add_export_sims(regions_gleam, datadir, tmp_path):
     d = GleamDefinition(datadir / "test_definition.xml")
-    b = epimodel.gleam.Batch.new(dir=tmp_path)
-=======
-def test_gleam_def(datadir):
-    d = epimodel.gleam.GleamDefinition(datadir / "test_definition.xml")
-    assert d.get_id() == "1585188102568.574"
-    assert float(d.get_variable("beta")) == pytest.approx(1.01)
-    assert d.get_traffic_occupancy() == 20
-    assert d.get_start_date().isoformat() == "2020-03-25T00:00:00+00:00"
-    assert d.get_seasonality() == pytest.approx(0.85)
-
-
-def test_add_seeds_add_export_sims(regions_gleam, datadir, tmp_path):
-    d = epimodel.gleam.GleamDefinition(datadir / "test_definition.xml")
-    b = epimodel.gleam.Batch.new(path=Path(tmp_path, "batch.hdf"))
->>>>>>> 39f48450
+    b = epimodel.gleam.Batch.new(path=tmp_path / "batch.hdf")
 
     i_df = pd.DataFrame(
         {"Infectious": [1, 2, 3], "Exposed": [4, 5, np.nan]},
