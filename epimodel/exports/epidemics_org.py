import datetime
import getpass
import json
import os
import logging
import shutil
import socket
import subprocess
from enum import Enum
from pathlib import Path
from typing import Any, Dict, List, Optional, Iterable

import numpy as np
import pandas as pd
from tqdm import tqdm

from epimodel.imports.johns_hopkins import aggregate_countries
from ..gleam import Batch
from ..regions import Region, RegionDataset
import epimodel

log = logging.getLogger(__name__)


class WebExport:
    """
    Document holding one data export to web. Contains a subset of Regions.
    """

    def __init__(self, config, date_resample: str, comment=None):
        self.created = datetime.datetime.now().astimezone(datetime.timezone.utc)
        self.created_by = f"{getpass.getuser()}@{socket.gethostname()}"
        self.comment = comment
        self.date_resample = date_resample
        self.export_regions: Dict[str, WebExportRegion] = {}
        self.groups = config["scenarios"]["groups"]
        self.traces = config["scenarios"]["traces"]

    def to_json(self):
        return {
            "created": self.created,
            "created_by": self.created_by,
            "comment": self.comment,
            "date_resample": self.date_resample,
            "regions": {k: a.to_json() for k, a in self.export_regions.items()},
        }

    def new_region(
        self,
        region,
        current_estimate: Optional[pd.DataFrame],
        models: pd.DataFrame,
        simulation_specs: pd.DataFrame,
        rates: Optional[pd.DataFrame],
        hopkins: Optional[pd.DataFrame],
        foretold: Optional[pd.DataFrame],
        timezones: Optional[pd.DataFrame],
        un_age_dist: Optional[pd.DataFrame],
        r_estimates: Optional[pd.DataFrame],
        hospital_capacity: Optional[pd.DataFrame],
    ):
        export_region = WebExportRegion(
            region,
            current_estimate,
            self.groups,
            self.traces,
            models,
            simulation_specs,
            rates,
            hopkins,
            foretold,
            timezones,
            un_age_dist,
            r_estimates,
            hospital_capacity,
        )
        self.export_regions[region.Code] = export_region
        return export_region

    def write(
        self,
        export_directory: Path,
        main_data_filename: Path,
        latest=None,
        pretty_print=False,
        overwrite=False,
        write_country_exports=True,
    ):
        indent = None
        if pretty_print:
            indent = 4

        try:
            os.makedirs(export_directory, exist_ok=overwrite)
        except FileExistsError:
            raise RuntimeError(
                "The export already exists, overwrite it by specifying the --overwrite flag"
            )

        log.info(f"Writing WebExport to {export_directory} ...")
<<<<<<< HEAD

        for region_code, export_region in tqdm(
            list(self.export_regions.items()), desc="Writing regions"
        ):
            fname = f"extdata-{region_code}.json"
            export_region.data_url = f"{fname}"
            if write_country_exports:
=======
        if write_country_exports:
            for region_code, export_region in tqdm(
                list(self.export_regions.items()), desc="Writing regions"
            ):
                fname = f"extdata-{region_code}.json"
                export_region.data_url = f"{fname}"
>>>>>>> 631ae774
                with open(export_directory / fname, "wt") as f:
                    json.dump(
                        export_region.data_ext,
                        f,
                        default=types_to_json,
                        allow_nan=False,
                        separators=(",", ":"),
                        indent=indent,
                    )
        with open(export_directory / main_data_filename, "wt") as f:
            json.dump(
                self.to_json(),
                f,
                default=types_to_json,
                allow_nan=False,
                separators=(",", ":"),
                indent=indent,
            )
        log.info(f"Exported {len(self.export_regions)} regions to {export_directory}")
        if latest is not None:
            latestdir = Path(os.path.dirname(export_directory)) / latest
            if latestdir.exists():
                shutil.rmtree(latestdir)
            shutil.copytree(export_directory, latestdir)
            log.info(f"Copied export to {latestdir}")


class WebExportRegion:
    def __init__(
        self,
        region: Region,
        current_estimate: Optional[pd.DataFrame],
        groups: List[dict],
        traces: List[dict],
        models: pd.DataFrame,
        simulation_specs: pd.DataFrame,
        rates: Optional[pd.DataFrame],
        hopkins: Optional[pd.DataFrame],
        foretold: Optional[pd.DataFrame],
        timezones: Optional[pd.DataFrame],
        un_age_dist: Optional[pd.DataFrame],
        r_estimates: Optional[pd.DataFrame],
        hospital_capacity: Optional[pd.DataFrame],
    ):
        log.debug(f"Prepare WebExport: {region.Code}, {region.Name}")

        assert isinstance(region, Region)
        self.region = region
        self.current_estimate = current_estimate
        self.groups = groups
        self.traces = traces

        # Any per-region data. Large ones should go to data_ext.
        self.data = self.extract_smallish_data(
            rates,
            hopkins,
            foretold,
            timezones,
            un_age_dist,
            r_estimates,
            hospital_capacity,
        )
        # Extended data to be written in a separate per-region file
        if not models.empty and not simulation_specs.empty:
            self.data_ext = self.extract_external_data(models, simulation_specs)
        else:
            self.data_ext = None
        # Relative URL of the extended data file, set on write
        self.data_url = None

    def extract_smallish_data(
        self,
        rates: Optional[pd.DataFrame],
        hopkins: Optional[pd.DataFrame],
        foretold: Optional[pd.DataFrame],
        timezones: pd.DataFrame,
        un_age_dist: Optional[pd.DataFrame],
        r_estimates: Optional[pd.DataFrame],
        hospital_capacity: Optional[pd.Series],
    ) -> Dict[str, Dict[str, Any]]:
        data = {}

        if rates is not None:
            data["Rates"] = rates.replace({np.nan: None}).to_dict()

        if hopkins is not None:
            nulls = hopkins.isna().sum()
            if (nulls != 0).any():
                # this happens e.g. for countries with provinces and not in config
                log.warning(
                    "Some hopkins data for %s contains empty values: %s.",
                    self.region.Code,
                    nulls.to_dict(),
                )
            data["JohnsHopkins"] = {
                "Date": [x.date().isoformat() for x in hopkins.index],
                **hopkins.astype("Int64").replace({pd.NA: None}).to_dict(orient="list"),
            }

        if foretold is not None:
            data["Foretold"] = {
                "Date": [x.isoformat() for x in foretold.index],
                **foretold.replace({np.nan: None})
                .loc[:, ["Mean", "Variance", "0.05", "0.50", "0.95"]]
                .to_dict(orient="list"),
            }

        data["Timezones"] = timezones["Timezone"].tolist()

        if un_age_dist is not None:
            data["AgeDist"] = un_age_dist.to_dict()

        if r_estimates is not None:
            data["REstimates"] = {
                "Date": [x.isoformat() for x in r_estimates.index],
                **r_estimates[["MeanR", "StdR"]].to_dict(orient="list"),
            }

        if hospital_capacity is not None:
            data["Capacity"] = hospital_capacity.dropna().to_dict()

        return data

    @staticmethod
    def get_stats(
        cummulative_active_df: pd.DataFrame, simulation_specs: pd.DataFrame
    ) -> Dict[str, Dict[str, float]]:
        stats = {}
        for group in simulation_specs.Group.unique():
            sim_ids = list(simulation_specs[simulation_specs.Group == group].index)
            group_stats = Batch.generate_sim_stats(cummulative_active_df, sim_ids)
            stats[group] = group_stats
        return stats

    @staticmethod
    def get_date_index(models: pd.DataFrame) -> Iterable[datetime.datetime]:
        date_indexes = models.groupby(level=0).apply(
            lambda x: x.index.get_level_values("Date")
        )
        first = date_indexes[0]
        for dix in date_indexes:
            is_equal = (dix == first).all()
            if not is_equal:
                raise KeyError("Date indexes of two simulations differ!")
        return first

    def extract_external_data(
        self, models: pd.DataFrame, simulation_specs: pd.DataFrame,
    ) -> Dict[str, Any]:
        d: Dict[str, Any] = {
            "date_index": [
                x.date().isoformat() for x in WebExportRegion.get_date_index(models)
            ]
        }
        traces = []
        for simulation_id, simulation_def in simulation_specs.iterrows():
            trace_data = models.loc[simulation_id]
            trace = {
                "group": simulation_def["Group"],
                "key": simulation_def["Trace"],
                "name": self._get_trace_description(simulation_def["Trace"]),
                # note that all of these are from the cummulative DF
                "infected": trace_data.loc[:, "Infected"].tolist(),
                "recovered": trace_data.loc[:, "Recovered"].tolist(),
                "active": trace_data.loc[:, "Active"].tolist(),
            }
            traces.append(trace)

        d["traces"] = traces

        stats = WebExportRegion.get_stats(models, simulation_specs)
        d["statistics"] = stats

        # add group key for API backwards compatibility
        groups = []
        for group in self.groups:
            api_group = dict(group)
            api_group["group"] = api_group["name"]
            groups.append(api_group)

        return {"scenarios": groups, "models": d}

    def _get_trace_description(self, name):
        for trace in self.traces:
            if trace["name"] == name:
                return trace["description"]

    def to_json(self):
        d = {
            "data": self.data,
            "data_url": self.data_url,
            "Name": self.region.DisplayName,
            "CurrentEstimate": self.current_estimate,
        }
        for n in [
            "Lat",
            "Lon",
            "OfficialName",
            "Level",
            "M49Code",
            "ContinentCode",
            "SubregionCode",
            "CountryCode",
            "CountryCodeISOa3",
            "SubdivisionCode",
        ]:
            if not pd.isnull(self.region[n]):
                d[n] = self.region[n]

        if not pd.isnull(self.region["Population"]):
            d["Population"] = int(self.region["Population"])

        if self.current_estimate is not None:
            d["CurrentEstimate"] = self.current_estimate.to_dict()

        return d


def raise_(msg):
    raise Exception(msg)


def assert_valid_json(file, minify=False):
    with open(file, "r") as blob:
        data = json.load(
            blob,
            parse_constant=(lambda x: raise_("Not valid JSON: detected `" + x + "'")),
        )
    if minify:
        with open(file, "wt") as f:
            json.dump(
                data, f, default=types_to_json, allow_nan=False, separators=(",", ":"),
            )


def upload_export(
    dir_to_export: Path, gs_prefix: str, channel: str, overwrite: bool = False
):
    CMD = [
        "gsutil",
        "-m",
        "-h",
        "Cache-Control:public,max-age=30",
        "rsync" if overwrite else "cp",
        "-a",
        "public-read",
    ]
    assert dir_to_export.is_dir()

    for json_file in dir_to_export.iterdir():
        if json_file.suffix != ".json":
            continue
        try:
            assert_valid_json(json_file, minify=True)
        except Exception:
            log.error(f"Error in JSON file {json_file}")
            raise

    gcs_path = os.path.join(gs_prefix, channel)
    log.info(f"Uploading data folder {dir_to_export} to {gcs_path} ...")
    cmd = CMD + ["-J" if overwrite else "-Z", "-R", dir_to_export.as_posix(), gcs_path]
    log.debug(f"Running {cmd!r}")
    subprocess.run(cmd, check=True)

    if channel != "main":
        log.info(f"Custom web URL: http://epidemicforecasting.org/?channel={channel}")


def types_to_json(obj):
    if isinstance(obj, np.generic):
        return obj.item()
    if isinstance(obj, datetime.datetime):
        return obj.isoformat()
    if isinstance(obj, Enum):
        return obj.name
    else:
        raise TypeError(f"Unserializable object {obj} of type {type(obj)}")


def get_cmi(df: pd.DataFrame):
    return df.index.get_level_values("Code").unique()


def analyze_data_consistency(
    debug: Optional[None],
    export_regions: List[str],
    models,
    rates_df,
    hopkins,
    foretold,
) -> None:
    codes = {
        "models": get_cmi(models),
        "hopkins": get_cmi(hopkins),
        "foretold": get_cmi(foretold),
        "rates": rates_df.index.unique(),
    }

    fatal = list()
    to_export = set(export_regions)

    union_codes = set()
    any_nan = False
    for source_name, ixs in codes.items():
        if ixs.isna().sum() > 0:
            log.error("Dataset %s contains NaN in index!", source_name)
            fatal.append("Some datasets indexed by NaNs.  Fix the source data.")
            any_nan = True
        union_codes.update(ixs)

    df = pd.DataFrame(index=sorted(union_codes))
    for source_name, ixs in codes.items():
        df[source_name] = pd.Series(True, index=ixs)
    df = df.fillna(False)

    log.info("Modelled %s", set(codes["models"]).difference(export_regions))

    log.info("Total data availability, number of locations: %s", df.sum().to_dict())
    log.info("Export requested for %s regions: %s", len(export_regions), export_regions)

    if debug:
        _df = df.loc[export_regions, ["hopkins", "rates"]]
        res = _df.loc[~_df.all(axis=1)].replace({False: "Missing", True: "OK"})
        log.debug(
            "Data presence for hopkins or rates in the following countries: \n%s", res
        )

    diff_export_and_models = to_export.difference(codes["models"])
    if diff_export_and_models:
        log.error(
            "You requested to export %s but that's not modelled yet.",
            diff_export_and_models,
        )
        fatal.append(f"Regions {diff_export_and_models} not present in modelled data.")

    if fatal:
        raise ValueError(
            "Cannot procede for the following reasons:\n - " + ("\n - ".join(fatal))
        )

    log.info(
        "From exported regions (N=%s): %s",
        len(export_regions),
        df.loc[export_regions].sum().to_dict(),
    )


def get_df_else_none(df: pd.DataFrame, code) -> Optional[pd.DataFrame]:
    if code in df.index:
        return df.loc[code].sort_index()
    else:
        return None


def get_df_list(df: pd.DataFrame, code) -> pd.DataFrame:
    if code not in df.index:
        return df.loc[[]]
    return df.loc[[code]].sort_index()


def get_extra_path(config, name: str) -> Path:
    return Path(config["data_dir"]) / config["web_export"][name]


def add_aggregate_traces(aggregate_regions, cummulative_active_df):
    additions = []

    for reg in aggregate_regions:
        # compute aggregate weights
        agg_codes = [child.Code for child, _ in reg.agg_children]
        weights = pd.Series(
            [child.Population * weight for child, weight in reg.agg_children],
            index=agg_codes,
        )
        weights /= weights.sum()

        log.info(
            "Aggregating model traces for region %s using weights %r",
            reg.Code,
            weights.to_dict(),
        )

        # weight totals for each aggregated region
        reg_cad = cummulative_active_df.loc[pd.IndexSlice[:, agg_codes], :].copy()
        for child, weight in weights.items():
            reg_cad.loc[pd.IndexSlice[:, child], :] *= weight

        # combine weighted values and add to output
        additions.append(reg_cad.groupby(level=["SimulationID", "Date"]).sum())

    if len(additions) > 0:
        # re-add Code index & combine results
        additions_df = pd.concat(
            additions, keys=[reg.Code for reg in aggregate_regions], names=["Code"]
        ).reorder_levels(["SimulationID", "Code", "Date"])

        return cummulative_active_df.append(additions_df)
    else:
        return cummulative_active_df


def process_export(
    inputs: dict,
    rds: RegionDataset,
    debug,
    comment,
    batch_file,
    estimates,
    config: dict,
    resample: str,
) -> WebExport:
    ex = WebExport(config, resample, comment=comment)

    hopkins = inputs["hopkins"].path
    foretold = inputs["foretold"].path
    rates = inputs["rates"].path
    timezone = inputs["timezones"].path
    un_age_dist = inputs["age_distributions"].path
    r_estimates = inputs["r_estimates"].path
    hospital_capacity = inputs["hospital_capacity"].path

    export_regions = sorted(config["export_regions"])

    estimates_df = epimodel.read_csv_smart(estimates, rds, prefer_higher=True)

    rates_df: pd.DataFrame = pd.read_csv(
        rates, index_col="Code", keep_default_na=False, na_values=[""]
    )
    timezone_df: pd.DataFrame = pd.read_csv(
        timezone, index_col="Code", keep_default_na=False, na_values=[""],
    )

    un_age_dist_df: pd.DataFrame = pd.read_csv(un_age_dist, index_col="Code M49").drop(
        columns=["Type", "Region Name", "Parent Code M49"]
    )

    hospital_capacity_df = pd.read_csv(hospital_capacity, index_col="Code")

    foretold_df: pd.DataFrame = pd.read_csv(
        foretold,
        index_col=["Code", "Date"],
        parse_dates=["Date"],
        keep_default_na=False,
        na_values=[""],
    )

    hopkins_df: pd.DataFrame = pd.read_csv(
        hopkins,
        index_col=["Code", "Date"],
        parse_dates=["Date"],
        keep_default_na=False,
        na_values=[""],
    ).pipe(aggregate_countries, config["state_to_country"], rds)

    r_estimates_df: pd.DataFrame = pd.read_csv(
        r_estimates,
        index_col=["Code", "Date"],
        parse_dates=["Date"],
        keep_default_na=False,
        na_values=[""],
    )

    simulation_specs: pd.DataFrame = pd.DataFrame([])
    cummulative_active_df = pd.DataFrame([])
    if batch_file is not None:
        batch = Batch.open(batch_file)
        simulation_specs: pd.DataFrame = batch.hdf["simulations"]
        cummulative_active_df = batch.get_cummulative_active_df()
        cummulative_active_df = add_aggregate_traces(
            [reg for reg in rds.aggregate_regions if reg.Code in export_regions],
            cummulative_active_df,
        )
        analyze_data_consistency(
            debug,
            export_regions,
            cummulative_active_df,
            rates_df,
            hopkins_df,
            foretold_df,
        )

    for code in export_regions:
        reg: Region = rds[code]
        m49 = int(reg["M49Code"]) if pd.notnull(reg["M49Code"]) else -1
        if batch_file is not None:
            country_cummulative_active_df = cummulative_active_df.xs(
                key=code, level="Code"
            ).sort_index(level="Date")
        else:
            country_cummulative_active_df = pd.DataFrame([])
        ex.new_region(
            reg,
            get_df_else_none(estimates_df, code),
            country_cummulative_active_df,
            simulation_specs,
            get_df_else_none(rates_df, code),
            get_df_else_none(hopkins_df, code),
            get_df_else_none(foretold_df, code),
            get_df_list(timezone_df, code),
            get_df_else_none(un_age_dist_df, m49),
            get_df_else_none(r_estimates_df, code),
            get_df_else_none(hospital_capacity_df, code),
        )
    return ex<|MERGE_RESOLUTION|>--- conflicted
+++ resolved
@@ -98,7 +98,6 @@
             )
 
         log.info(f"Writing WebExport to {export_directory} ...")
-<<<<<<< HEAD
 
         for region_code, export_region in tqdm(
             list(self.export_regions.items()), desc="Writing regions"
@@ -106,14 +105,6 @@
             fname = f"extdata-{region_code}.json"
             export_region.data_url = f"{fname}"
             if write_country_exports:
-=======
-        if write_country_exports:
-            for region_code, export_region in tqdm(
-                list(self.export_regions.items()), desc="Writing regions"
-            ):
-                fname = f"extdata-{region_code}.json"
-                export_region.data_url = f"{fname}"
->>>>>>> 631ae774
                 with open(export_directory / fname, "wt") as f:
                     json.dump(
                         export_region.data_ext,
