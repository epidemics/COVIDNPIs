--- conflicted
+++ resolved
@@ -399,14 +399,10 @@
         if regions is None:
             regions = self.regions
         # Reconstruct the OtherNames column
-<<<<<<< HEAD
-        for r in self.regions:
+        for r in regions:
             # don't include aggregate regions
             if r.is_aggregate:
                 continue
-=======
-        for r in regions:
->>>>>>> a5fd6fcc
             names = set(r.AllNames)
             if r.Name in names:
                 names.remove(r.Name)
